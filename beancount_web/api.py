--- conflicted
+++ resolved
@@ -172,8 +172,6 @@
     def load_file(self):
         """Load self.beancount_file_path and compute things that are independent
         of how the entries might be filtered later"""
-        with open(self.beancount_file_path, encoding='utf8') as f:
-            self.source = f.read()
 
         self.entries, self._errors, self.options = loader.load_file(self.beancount_file_path)
         self.all_entries = self.entries
@@ -648,7 +646,7 @@
                         total += holding.market_value
                 if total != ZERO:
                     totals[currency] = total
-                
+
             monthly_totals.append({
                 'begin_date': begin_date,
                 'end_date': end_date,
@@ -677,11 +675,7 @@
 
         for entry in matching_entries:
             context_str = context.render_entry_context(
-<<<<<<< HEAD
                 self.entries, self.options, entry)
-=======
-                self.entries, self.options_map, entry)
->>>>>>> db83411d
 
             hash_ = context_str.split("\n",2)[0].split(':')[1].strip()
             filenamelineno = context_str.split("\n",2)[1]
@@ -715,32 +709,15 @@
             'journal': self._journal_for_postings(matching_entries)
         }
 
-<<<<<<< HEAD
     def treemap_data(self, account_name):
         return {
             'label': account_name,
             'balances': self.balances(account_name),
             'modifier': get_account_sign(account_name, self.account_types),
         }
-=======
-    def active_years(self):
-        return list(getters.get_active_years(self.all_entries))
-
-    def active_tags(self):
-        return list(getters.get_all_tags(self.all_entries))
-
-    def active_components(self):
-        # TODO rename?
-        return self._account_components()
 
     def source_files(self):
-        files = [self.beancount_file_path]
-
-        include_path = os.path.dirname(self.beancount_file_path)
-        for filename in self.options_map['include']:
-            files.append(filename)
-
-        return [os.path.join(include_path, filename) for filename in self.options_map['include']]
+        return [os.path.join(os.path.dirname(self.beancount_file_path), filename) for filename in self.options['include']]
 
     def source(self, file_path=None):
         if file_path:
@@ -752,7 +729,6 @@
                 return None  # TODO raise
 
         return self._source
->>>>>>> db83411d
 
     def set_source(self, file_path, source):
         if file_path in self.source_files():
